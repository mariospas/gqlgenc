{{- if .GenerateClient }}
	{{ reserveImport "bytes" }}
	{{ reserveImport "context" }}
	{{ reserveImport "encoding/json" }}
	{{ reserveImport "fmt" }}
	{{ reserveImport "io" }}
	{{ reserveImport "net/http" }}
	{{ reserveImport "net/url" }}
	{{ reserveImport "path" }}
	{{ reserveImport "time" }}


	{{ reserveImport "github.com/mariospas/gqlgenc/graphqljson" }}
	{{ reserveImport "github.com/mariospas/gqlgenc/clientv2" }}


	{{- if .ClientInterfaceName }}
        type {{ .ClientInterfaceName }} interface {
            {{- range $model := .Operation }}
                {{ $model.Name | go }} (ctx context.Context{{- range $arg := .Args }}, {{ $arg.Variable | goPrivate }} {{ $arg.Type | ref }} {{- end }}, interceptors ...clientv2.RequestInterceptor) (*{{ $model.ResponseStructName | go }}, error)
            {{- end }}
        }
    {{- end }}

	type Client struct {
	    Client *clientv2.Client
	}

    func NewClient(cli *http.Client, baseURL string, options *clientv2.Options, interceptors ...clientv2.RequestInterceptor) {{- if .ClientInterfaceName }} {{ .ClientInterfaceName }} {{- else }} *Client {{- end }} {
        return &Client{Client: clientv2.NewClient(cli, baseURL, options, interceptors...)}
    }

{{- end }}

type {{ .Query.Name | go }} {{ .Query.Type | ref }}

{{- if .Mutation }}
	type {{ .Mutation.Name | go }} {{ .Mutation.Type | ref }}
{{- end }}

{{- range $name, $element := .Fragment }}
	type  {{ .Name | go  }} {{ .Type | ref }}

    {{ genGetters (.Name|go) .Type }}
{{- end }}

{{- range $name, $element := .StructSources }}
	type {{ .Name }} {{ .Type | ref }}

    {{ genGetters .Name .Type }}
{{- end}}

{{- range $name, $element := .OperationResponse }}
	type  {{ .Name | go  }} {{ .Type | ref }}

    {{ genGetters (.Name|go) .Type }}
{{- end }}

{{- range $model := .Operation}}
	const {{ $model.Name|go }}Document = `{{ $model.Operation }}`

	{{- if $.GenerateClient }}
		func (c *Client) {{ $model.Name|go }} (ctx context.Context{{- range $arg := .Args }}, {{ $arg.Variable | goPrivate }} {{ $arg.Type | ref }} {{- end }}, interceptors ...clientv2.RequestInterceptor) (*{{ $model.ResponseStructName | go }}, error) {
			vars := map[string]interface{}{
			{{- range $args := .VariableDefinitions}}
				"{{ $args.Variable }}": {{ $args.Variable | goPrivate }},
			{{- end }}
			}

			var res {{ $model.ResponseStructName | go }}
<<<<<<< HEAD
			if err := c.Client.Post(ctx, "", {{ $model.Name|go }}Document, &res, vars, interceptors...); err != nil {
				return nil, err
=======
			if err := c.Client.Post(ctx, "{{ $model.Name }}", {{ $model.Name|go }}Document, &res, vars, interceptors...); err != nil {
				return &res, err
>>>>>>> 150a067f
			}

			return &res, nil
		}
	{{- end}}
{{- end}}<|MERGE_RESOLUTION|>--- conflicted
+++ resolved
@@ -68,13 +68,10 @@
 			}
 
 			var res {{ $model.ResponseStructName | go }}
-<<<<<<< HEAD
 			if err := c.Client.Post(ctx, "", {{ $model.Name|go }}Document, &res, vars, interceptors...); err != nil {
 				return nil, err
-=======
-			if err := c.Client.Post(ctx, "{{ $model.Name }}", {{ $model.Name|go }}Document, &res, vars, interceptors...); err != nil {
+			if err := c.Client.Post(ctx, "", {{ $model.Name|go }}Document, &res, vars, interceptors...); err != nil {
 				return &res, err
->>>>>>> 150a067f
 			}
 
 			return &res, nil
