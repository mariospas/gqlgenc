--- conflicted
+++ resolved
@@ -6,22 +6,16 @@
 	"context"
 	"encoding/json"
 	"fmt"
-<<<<<<< HEAD
+	"io"
+	"mime/multipart"
 	"io/ioutil"
 	"log"
 	"net/http"
 	"net/http/httputil"
-
+	"strconv"
+
+	"github.com/99designs/gqlgen/graphql"
 	"github.com/mariospas/gqlgenc/graphqljson"
-=======
-	"io"
-	"mime/multipart"
-	"net/http"
-	"strconv"
-
-	"github.com/99designs/gqlgen/graphql"
-	"github.com/Yamashou/gqlgenc/graphqljson"
->>>>>>> 150a067f
 	"github.com/vektah/gqlparser/v2/gqlerror"
 	"github.com/sirupsen/logrus"
 )
