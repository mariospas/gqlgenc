--- conflicted
+++ resolved
@@ -10,9 +10,8 @@
 	"github.com/Yamashou/gqlgenc/config"
 )
 
-// mutateHook adds "omitempty" tag option to optional field from input type model as defined in graphql schema
+// mutateHook adds the "omitempty" option to optional field from input type model as defined in graphql schema
 // For more info see https://github.com/99designs/gqlgen/blob/master/docs/content/recipes/modelgen-hook.md
-<<<<<<< HEAD
 func mutateHook(cfg *config.Config) func(b *modelgen.ModelBuild) *modelgen.ModelBuild {
 	return func(b *modelgen.ModelBuild) *modelgen.ModelBuild {
 		for _, model := range b.Models {
@@ -30,23 +29,10 @@
 						}
 					}
 				}
-=======
-func mutateHook(build *modelgen.ModelBuild) *modelgen.ModelBuild {
-	for _, model := range build.Models {
-		for _, field := range model.Fields {
-			field.Tag = `json:"` + field.Name
-			if codegenconfig.IsNilable(field.Type) {
-				field.Tag += ",omitempty"
->>>>>>> 7c74e5d7
 			}
 		}
 		return b
 	}
-<<<<<<< HEAD
-=======
-
-	return build
->>>>>>> 7c74e5d7
 }
 
 func Generate(ctx context.Context, cfg *config.Config, option ...api.Option) error {
